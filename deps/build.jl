<<<<<<< HEAD
using Libdl
=======
using Compat
>>>>>>> 9bf2a76e

depsfile = joinpath(dirname(@__FILE__),"deps.jl")
if isfile(depsfile)
    rm(depsfile)
end

function write_depsfile(path)
    f = open(depsfile,"w")
    println(f,"const libgurobi = \"$path\"")
    close(f)
end

aliases = ["gurobi80","gurobi75","gurobi70","gurobi65","gurobi60","gurobi56","gurobi55"]

paths_to_try = copy(aliases)

for a in aliases
    if haskey(ENV, "GUROBI_HOME")
<<<<<<< HEAD
        if Sys.isunix()
            push!(paths_to_try, joinpath(ENV["GUROBI_HOME"],"lib",string("lib",a,".so")))
        end
        if Sys.iswindows()
=======
        if Compat.Sys.isunix()
            push!(paths_to_try, joinpath(ENV["GUROBI_HOME"],"lib",string("lib",a,".so")))
        end
        if Compat.Sys.iswindows()
>>>>>>> 9bf2a76e
            push!(paths_to_try, joinpath(ENV["GUROBI_HOME"],"bin",string(a,".",Libdl.dlext)))
        end
    end
    # gurobi uses .so on OS X for some reason
<<<<<<< HEAD
    if Sys.isapple()
=======
    if Compat.Sys.isapple()
>>>>>>> 9bf2a76e
        push!(paths_to_try, string("lib$a.so"))
    end
end

found = false
for l in paths_to_try
    d = Libdl.dlopen_e(l)
    if d != C_NULL
        global found = true
        write_depsfile(l)
        break
    end
end

if !found
    error("Unable to locate Gurobi installation. Note that this must be downloaded separately from gurobi.com")
end<|MERGE_RESOLUTION|>--- conflicted
+++ resolved
@@ -1,8 +1,7 @@
-<<<<<<< HEAD
-using Libdl
-=======
 using Compat
->>>>>>> 9bf2a76e
+@static if VERSION >= v"0.7"
+  using Libdl
+end
 
 depsfile = joinpath(dirname(@__FILE__),"deps.jl")
 if isfile(depsfile)
@@ -21,26 +20,15 @@
 
 for a in aliases
     if haskey(ENV, "GUROBI_HOME")
-<<<<<<< HEAD
-        if Sys.isunix()
-            push!(paths_to_try, joinpath(ENV["GUROBI_HOME"],"lib",string("lib",a,".so")))
-        end
-        if Sys.iswindows()
-=======
         if Compat.Sys.isunix()
             push!(paths_to_try, joinpath(ENV["GUROBI_HOME"],"lib",string("lib",a,".so")))
         end
         if Compat.Sys.iswindows()
->>>>>>> 9bf2a76e
             push!(paths_to_try, joinpath(ENV["GUROBI_HOME"],"bin",string(a,".",Libdl.dlext)))
         end
     end
     # gurobi uses .so on OS X for some reason
-<<<<<<< HEAD
-    if Sys.isapple()
-=======
     if Compat.Sys.isapple()
->>>>>>> 9bf2a76e
         push!(paths_to_try, string("lib$a.so"))
     end
 end
